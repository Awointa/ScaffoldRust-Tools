{
  "name": "backend",
  "module": "index.ts",
  "dependencies": {
    "@typescript-eslint/typescript-estree": "^8.38.0",
    "cors": "^2.8.5",
    "express": "^5.1.0",
    "helmet": "^8.1.0",
    "sanitize-filename": "^1.6.3"
  },
  "peerDependencies": {
    "typescript": "^5.8.3"
  },
  "devDependencies": {
    "@eslint/js": "^9.32.0",
    "@types/bun": "latest",
    "@types/express": "^5.0.3",
    "@types/jest": "^30.0.0",
    "@types/node": "^24.2.0",
    "@typescript-eslint/eslint-plugin": "^8.38.0",
    "@typescript-eslint/parser": "^8.38.0",
    "eslint": "^9.32.0",
    "eslint-config-prettier": "^10.1.8",
    "jest": "^30.0.5",
    "prettier": "^3.6.2",
    "ts-jest": "^29.4.1",
    "ts-node": "^10.9.2",
    "typescript": "5.8.3",
    "typescript-eslint": "^8.30.0"
  },
  "private": true,
  "scripts": {
    "dev": "bun run --watch src/index.ts",
<<<<<<< HEAD
    "build": "bun build src/index.ts --outdir ./dist",
    "test": "bun x jest",
    "test:watch": "bun x jest --watch",
    "test:coverage": "bun x jest --coverage",
=======
    "build": "bun build src/index.ts --outdir ./dist --target node",
>>>>>>> 1901256e
    "lint": "bun eslint src/**/*.ts",
    "format": "bun prettier --write 'src/**/*.ts'"
  },
  "type": "module"
}<|MERGE_RESOLUTION|>--- conflicted
+++ resolved
@@ -31,14 +31,10 @@
   "private": true,
   "scripts": {
     "dev": "bun run --watch src/index.ts",
-<<<<<<< HEAD
-    "build": "bun build src/index.ts --outdir ./dist",
+    "build": "bun build src/index.ts --outdir ./dist --target node",
     "test": "bun x jest",
     "test:watch": "bun x jest --watch",
     "test:coverage": "bun x jest --coverage",
-=======
-    "build": "bun build src/index.ts --outdir ./dist --target node",
->>>>>>> 1901256e
     "lint": "bun eslint src/**/*.ts",
     "format": "bun prettier --write 'src/**/*.ts'"
   },
