import express from 'express';
<<<<<<< HEAD
import { FileManager } from './utils/fileManager';
=======
import helmet from 'helmet';
import cors from 'cors';
import { setupProject, getSanitizedDirName, createRustProject } from './utils/fileManager';
>>>>>>> 8aec2976

const app = express();

// Security middleware
app.use(
  helmet({
    contentSecurityPolicy: {
      directives: {
        defaultSrc: ["'self'"],
        styleSrc: ["'self'", "'unsafe-inline'"],
        scriptSrc: ["'self'"],
        imgSrc: ["'self'", 'data:', 'https:'],
      },
    },
    crossOriginEmbedderPolicy: false,
    hsts: {
      maxAge: 31536000,
      includeSubDomains: true,
      preload: true,
    },
  })
);

// CORS configuration
app.use(
  cors({
    origin: 'http://localhost:4200',
    credentials: true,
    methods: ['GET', 'POST', 'PUT', 'DELETE', 'OPTIONS'],
    allowedHeaders: ['Content-Type', 'Authorization', 'Accept'],
    optionsSuccessStatus: 200,
  })
);

// Body parsing middleware
app.use(express.json());
app.use(express.urlencoded({ extended: true }));

// Routes
app.get('/', (_, res) =>
  res.send('Hello from Backend!' + '<br>' + 'The best online soroban compiler is coming...')
);

// Test endpoint for fileManager functionality
app.post('/api/test-filemanager', async (req, res) => {
  try {
    const {
      projectName = 'test-project',
      code = 'pub fn hello() -> &\'static str { "Hello, Soroban!" }',
    } = req.body;

    // Test project creation using FileManager class
    const project = await FileManager.createProject({
      code,
      projectName,
    });

    // Success response
    const response = {
      success: true,
      projectPath: project.projectPath,
      sourcePath: project.sourcePath,
      cargoPath: project.cargoPath,
      message: 'FileManager test completed successfully - Rust project created and cleaned up',
    };

    // Cleanup
    await project.cleanup();

    res.json(response);
  } catch (error) {
    res.status(500).json({
      success: false,
      error: error instanceof Error ? error.message : 'Unknown error',
    });
  }
});

// Error handling middleware
app.use((err: Error, req: express.Request, res: express.Response, next: express.NextFunction) => {
  res.status(500).json({
    error: 'Internal Server Error',
    message: process.env.NODE_ENV === 'development' ? err.message : 'Something went wrong',
  });
});

// 404 handler
app.use((req, res) => {
  res.status(404).json({
    error: 'Not Found',
    message: `Route ${req.originalUrl} not found`,
  });
});

// Start server
app.listen(3000, () => {
  console.log('Server on http://localhost:3000');
  console.log('CORS restricted to http://localhost:4200');
});<|MERGE_RESOLUTION|>--- conflicted
+++ resolved
@@ -1,11 +1,7 @@
 import express from 'express';
-<<<<<<< HEAD
-import { FileManager } from './utils/fileManager';
-=======
 import helmet from 'helmet';
 import cors from 'cors';
-import { setupProject, getSanitizedDirName, createRustProject } from './utils/fileManager';
->>>>>>> 8aec2976
+import { FileManager } from './utils/fileManager';
 
 const app = express();
 
